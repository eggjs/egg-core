--- conflicted
+++ resolved
@@ -2,13 +2,8 @@
 import path from 'node:path';
 import assert from 'node:assert';
 import { debuglog, inspect } from 'node:util';
-<<<<<<< HEAD
-import is, { isAsyncFunction, isClass, isGeneratorFunction, isObject } from 'is-type-of';
 import homedir from 'node-homedir';
-=======
-import { isAsyncFunction, isClass, isGeneratorFunction, isObject } from 'is-type-of';
-import { homedir } from 'node-homedir';
->>>>>>> cf7203e6
+import { isAsyncFunction, isClass, isGeneratorFunction, isObject, isPromise } from 'is-type-of';
 import type { Logger } from 'egg-logger';
 import { getParamNames, readJSONSync, readJSON } from 'utility';
 import { extend } from 'extend2';
@@ -1452,7 +1447,7 @@
     let mod = await this.requireFile(fullpath);
     if (typeof mod === 'function' && !isClass(mod)) {
       mod = mod(...inject);
-      if (is.promise(mod)) {
+      if (isPromise(mod)) {
         mod = await mod;
       }
     }
