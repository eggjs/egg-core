--- conflicted
+++ resolved
@@ -25,13 +25,8 @@
     }
   }
 
-<<<<<<< HEAD
   start(name, start) {
-    if (!name) return;
-=======
-  start(name) {
     if (!name || !this._enable) return;
->>>>>>> 0746ff17
 
     if (this[MAP].has(name)) this.end(name);
 
